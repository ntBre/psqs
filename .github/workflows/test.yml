--- conflicted
+++ resolved
@@ -25,10 +25,6 @@
         run: cargo generate-lockfile
       # https://twitter.com/jonhoo/status/1571290371124260865
       - name: cargo test --locked
-<<<<<<< HEAD
-        run: cargo test --locked --all-features --all-targets
+        run: cargo test --locked --all-features --lib --bins --tests --examples -- --test-threads=1
       - name: cargo bench
-        run: cargo bench
-=======
-        run: cargo test --locked --all-features --lib --bins --tests --examples -- --test-threads=1
->>>>>>> 9905ac92
+        run: cargo bench